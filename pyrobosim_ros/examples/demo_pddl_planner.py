#!/usr/bin/env python3
# -*- coding: utf-8 -*-

"""
Test script showing how to use a PDDLStream planner as a ROS 2 node.
"""

import os
import time
import rclpy
from rclpy.node import Node

from pyrobosim.core.ros_interface import update_world_from_state_msg
from pyrobosim.core.yaml import WorldYamlLoader
from pyrobosim.planning.pddlstream.planner import PDDLStreamPlanner
from pyrobosim.planning.pddlstream.utils import get_default_domains_folder
from pyrobosim.utils.general import get_data_folder
from pyrobosim.utils.ros_conversions import (
    goal_specification_from_ros,
    task_plan_to_ros,
)
from pyrobosim_msgs.msg import GoalSpecification, TaskPlan
from pyrobosim_msgs.srv import RequestWorldState


def load_world():
    """Load a test world."""
    loader = WorldYamlLoader()
    world_file = "pddlstream_simple_world.yaml"
    data_folder = get_data_folder()
    w = loader.from_yaml(os.path.join(data_folder, world_file))
    return w


class PlannerNode(Node):
    def __init__(self):
        self.latest_goal = None
        self.planning = False
        super().__init__("demo_pddlstream_planner")

        # Declare parameters
        self.declare_parameter("example", value="01_simple")
        self.declare_parameter("subscribe", value=True)
        self.declare_parameter("verbose", value=True)
        self.declare_parameter("search_sample_ratio", value=1.0)

        # Publisher for a task plan
        self.plan_pub = self.create_publisher(TaskPlan, "commanded_plan", 10)

        # Service client for world state
        self.world_state_client = self.create_client(
            RequestWorldState, "request_world_state"
        )
        self.world_state_future_response = None
        while not self.world_state_client.wait_for_service(timeout_sec=1.0):
            self.get_logger().info("Waiting for world state server...")

        # Create the world and planner
        self.world = load_world()
        example = self.get_parameter("example").value
        domain_folder = os.path.join(get_default_domains_folder(), example)
        self.planner = PDDLStreamPlanner(self.world, domain_folder)

        self.get_logger().info("Planning node ready.")

        if self.get_parameter("subscribe").value == True:
            self.get_logger().info("Waiting for goal specification...")
            # Subscriber to task plan
            self.goalspec_sub = self.create_subscription(
                GoalSpecification, "goal_specification", self.goalspec_callback, 10
            )
        else:
            if example == "01_simple":
                # Task specification for simple example.
                self.latest_goal = [
                    ("At", "robot", "bedroom"),
                    ("At", "apple0", "table0_tabletop"),
                    ("At", "banana0", "counter0_left"),
                    ("Holding", "robot", "water0"),
                ]
            elif example in [
                "02_derived",
                "03_nav_stream",
                "04_nav_manip_stream",
                "05_nav_grasp_stream",
            ]:
                # Task specification for derived predicate example.
                self.latest_goal = [
                    ("Has", "desk0_desktop", "banana0"),
                    ("Has", "counter", "apple1"),
                    ("HasNone", "bathroom", "banana"),
                    ("HasAll", "table", "water"),
                ]
            else:
                print(f"Invalid example: {example}")
                return
            time.sleep(2.0)

    def request_world_state(self):
        """Requests a world state from the world."""
        self.planning = True
        self.get_logger().info("Requesting world state...")
        self.world_state_future_response = self.world_state_client.call_async(
            RequestWorldState.Request()
        )

    def goalspec_callback(self, msg):
        """
        Handle goal specification callback.

        :param msg: Goal specification message to process.
        :type msg: :class:`pyrobosim_msgs.msg.TaskPlan`
        """
        print("Received new goal specification!")
        self.latest_goal = goal_specification_from_ros(msg, self.world)

    def do_plan(self):
        """Search for a plan and publish it."""
        if not self.latest_goal:
            return

        # Unpack the latest world state.
        try:
            result = self.world_state_future_response.result()
            update_world_from_state_msg(self.world, result.state)
        except Exception as e:
            self.get_logger().info("Failed to unpack world state.")

        # Once the world state is set, plan using the first robot.
        self.get_logger().info("Planning...")
        robot = self.world.robots[0]
<<<<<<< HEAD
        plan = self.planner.plan(robot, self.latest_goal, adaptive=True, 
            search_sample_ratio=self.get_parameter("search_sample_ratio").value)
=======
        plan = self.planner.plan(
            robot,
            self.latest_goal,
            focused=True,
            search_sample_ratio=self.get_parameter("search_sample_ratio").value,
        )
>>>>>>> 8f400833
        if self.get_parameter("verbose").value == True:
            self.get_logger().info(f"{plan}")
        plan_msg = task_plan_to_ros(plan)
        self.plan_pub.publish(plan_msg)
        self.latest_goal = None
        self.planning = False


def main():
    rclpy.init()
    planner_node = PlannerNode()

    while rclpy.ok():
        if (not planner_node.planning) and planner_node.latest_goal:
            planner_node.request_world_state()

        if (
            planner_node.world_state_future_response
            and planner_node.world_state_future_response.done()
        ):
            planner_node.do_plan()

        rclpy.spin_once(planner_node)

    planner_node.destroy_node()
    rclpy.shutdown()


if __name__ == "__main__":
    main()<|MERGE_RESOLUTION|>--- conflicted
+++ resolved
@@ -129,17 +129,12 @@
         # Once the world state is set, plan using the first robot.
         self.get_logger().info("Planning...")
         robot = self.world.robots[0]
-<<<<<<< HEAD
-        plan = self.planner.plan(robot, self.latest_goal, adaptive=True, 
-            search_sample_ratio=self.get_parameter("search_sample_ratio").value)
-=======
         plan = self.planner.plan(
             robot,
             self.latest_goal,
-            focused=True,
+            adaptive=True,
             search_sample_ratio=self.get_parameter("search_sample_ratio").value,
         )
->>>>>>> 8f400833
         if self.get_parameter("verbose").value == True:
             self.get_logger().info(f"{plan}")
         plan_msg = task_plan_to_ros(plan)

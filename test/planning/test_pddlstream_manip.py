#!/usr/bin/env python3
# -*- coding: utf-8 -*-

"""
Test script for PDDLStream planning with manipulation streams.
"""
import numpy as np
import os
import pytest
import sys

from pyrobosim.core.robot import Robot
from pyrobosim.core.room import Room
from pyrobosim.core.world import World
from pyrobosim.manipulation.grasping import GraspGenerator, ParallelGraspProperties
from pyrobosim.navigation.execution import ConstantVelocityExecutor
from pyrobosim.navigation.rrt import RRTPlanner
from pyrobosim.planning.pddlstream.planner import PDDLStreamPlanner
from pyrobosim.planning.pddlstream.utils import get_default_domains_folder
from pyrobosim.utils.general import get_data_folder
from pyrobosim.utils.pose import Pose


def create_test_world(add_alt_desk=True):
    w = World(object_radius=0.05)

    # Set the location and object metadata
    data_folder = get_data_folder()
    w.set_metadata(
        locations=os.path.join(data_folder, "example_location_data.yaml"),
        objects=os.path.join(data_folder, "example_object_data.yaml"),
    )

    # Add rooms
    home_coords = [(-1, -1), (1, -1), (1, 1), (-1, 1)]
    home = Room(home_coords, name="home", color=[1, 0, 0])
    w.add_room(home)
    storage_coords = [(2, -2), (5, -2), (5, 2), (2, 2)]
    storage = Room(storage_coords, name="storage", color=[0, 0, 1])
    w.add_room(storage)
    w.add_hallway(home, storage, width=0.75, conn_method="auto")

    # Add locations and objects
    table0 = w.add_location("table", "home", Pose(x=0.0, y=0.5, z=0, yaw=np.pi / 2))
    desk0 = w.add_location("desk", "storage", Pose(x=2.5, y=-1.5, z=0.0, yaw=0.0))
    if add_alt_desk:
        desk1 = w.add_location("desk", "storage", Pose(x=4.5, y=1.5, z=0.0, yaw=0.0))
    w.add_object("banana", table0)
<<<<<<< HEAD
    w.add_object("water", desk0, pose=Pose(x=2.375, y=-1.375, z=0, yaw=np.pi/4.0))
    w.add_object("water", desk0, pose=Pose(x=2.575, y=-1.6, z=0, yaw=-np.pi/4.0))
=======
    w.add_object("water", desk0, pose=Pose(x=2.4, y=-1.4, z=0, yaw=np.pi / 4.0))
    w.add_object("water", desk0, pose=Pose(x=2.575, y=-1.57, z=0, yaw=-np.pi / 4.0))
>>>>>>> 8f400833

    # Add a robot
    grasp_props = ParallelGraspProperties(
        max_width=0.175,
        depth=0.1,
        height=0.04,
        width_clearance=0.01,
        depth_clearance=0.01,
    )
    r = Robot(
        radius=0.1,
        path_executor=ConstantVelocityExecutor(),
        grasp_generator=GraspGenerator(grasp_props),
    )
    w.add_robot(r, loc="home", pose=Pose(x=0.0, y=-0.5))

    # Create a search graph and motion planner
    w.create_search_graph(max_edge_dist=3.0, collision_check_dist=0.05)
    rrt = RRTPlanner(w, bidirectional=True, rrt_star=True)
    r.set_path_planner(rrt)

    return w


def start_planner(world, domain_name, interactive=False, max_attempts=1, search_sample_ratio=1.0):
    domain_folder = os.path.join(get_default_domains_folder(), domain_name)
    planner = PDDLStreamPlanner(world, domain_folder)

    goal_literals = [("Has", "desk", "banana")]

    if interactive:
        input("Press Enter to start planning.")
    robot = world.robots[0]
<<<<<<< HEAD
    plan = planner.plan(robot, goal_literals, adaptive=True,
                        search_sample_ratio=search_sample_ratio,
                        max_attempts=max_attempts, verbose=interactive)
=======
    plan = planner.plan(
        robot,
        goal_literals,
        focused=True,
        search_sample_ratio=0.5,
        max_attempts=max_attempts,
        verbose=interactive,
    )
>>>>>>> 8f400833
    if interactive:
        robot.execute_plan(plan, blocking=True)
    return plan


#####################
# ACTUAL UNIT TESTS #
#####################
domains_to_test = ["04_nav_manip_stream", "05_nav_grasp_stream"]


@pytest.mark.parametrize("domain_name", domains_to_test)
def test_manip_single_desk(domain_name):
    w = create_test_world(add_alt_desk=False)
    plan = start_planner(w, domain_name=domain_name, max_attempts=3,
                         search_sample_ratio=1.0)
    assert plan is not None


@pytest.mark.parametrize("domain_name", domains_to_test)
def test_manip_double_desk(domain_name):
    w = create_test_world(add_alt_desk=True)
    plan = start_planner(w, domain_name=domain_name, max_attempts=3,
                         search_sample_ratio=0.2)
    assert plan is not None


if __name__ == "__main__":
    w = create_test_world(add_alt_desk=True)

    domain_name = "04_nav_manip_stream"
    interactive = True
    max_attempts = 3

    # Start task and motion planner in separate thread.
    import threading

    t = threading.Thread(
        target=start_planner, args=(w, domain_name, interactive, max_attempts)
    )
    t.start()

    from pyrobosim.gui.main import PyRoboSimGUI

    app = PyRoboSimGUI(w, sys.argv)
    sys.exit(app.exec_())<|MERGE_RESOLUTION|>--- conflicted
+++ resolved
@@ -46,13 +46,8 @@
     if add_alt_desk:
         desk1 = w.add_location("desk", "storage", Pose(x=4.5, y=1.5, z=0.0, yaw=0.0))
     w.add_object("banana", table0)
-<<<<<<< HEAD
-    w.add_object("water", desk0, pose=Pose(x=2.375, y=-1.375, z=0, yaw=np.pi/4.0))
-    w.add_object("water", desk0, pose=Pose(x=2.575, y=-1.6, z=0, yaw=-np.pi/4.0))
-=======
-    w.add_object("water", desk0, pose=Pose(x=2.4, y=-1.4, z=0, yaw=np.pi / 4.0))
-    w.add_object("water", desk0, pose=Pose(x=2.575, y=-1.57, z=0, yaw=-np.pi / 4.0))
->>>>>>> 8f400833
+    w.add_object("water", desk0, pose=Pose(x=2.375, y=-1.375, z=0, yaw=np.pi / 4))
+    w.add_object("water", desk0, pose=Pose(x=2.575, y=-1.6, z=0, yaw=-np.pi / 4))
 
     # Add a robot
     grasp_props = ParallelGraspProperties(
@@ -86,20 +81,14 @@
     if interactive:
         input("Press Enter to start planning.")
     robot = world.robots[0]
-<<<<<<< HEAD
-    plan = planner.plan(robot, goal_literals, adaptive=True,
-                        search_sample_ratio=search_sample_ratio,
-                        max_attempts=max_attempts, verbose=interactive)
-=======
     plan = planner.plan(
         robot,
         goal_literals,
-        focused=True,
-        search_sample_ratio=0.5,
+        adaptive=True,
+        search_sample_ratio=search_sample_ratio,
         max_attempts=max_attempts,
         verbose=interactive,
     )
->>>>>>> 8f400833
     if interactive:
         robot.execute_plan(plan, blocking=True)
     return plan

""" Hallway representation for world modeling. """

import warnings
import numpy as np
from shapely.geometry import LineString, MultiLineString, Point
from shapely.plotting import patch_from_polygon

from ..navigation.search_graph import Node
from ..utils.pose import Pose, get_bearing_range
from ..utils.polygon import inflate_polygon


class Hallway:
    """Representation of a hallway connecting two rooms in a world."""

    def __init__(
        self,
        room_start,
        room_end,
        hall_width,
        conn_method="auto",
        offset=0,
        conn_angle=0,
        conn_points=[],
        color=[0.4, 0.4, 0.4],
        wall_width=0.2,
    ):
        """
        Creates a Hallway instance between two rooms.

        Hallways can be connected with a few different connection methods. These are:
            - ``"auto"`` : Draws straight line between room centroids (default)
            - ``"angle"`` : Directly specifies an angle leaving the centroid of the start room.
            - ``"points"`` : Specify an explicit list of points defining the hallway.

        :param room_start: Room object for the start of the hallway.
        :type room_start: :class:`pyrobosim.core.room.Room`
        :param room_end: Room object for the end of the hallway.
        :type room_end: :class:`pyrobosim.core.room.Room`
        :param hall_width: Width of the hallway, in meters
        :type hall_width: float
        :param conn_method: Connection method (see above)
        :type conn_method: str, optional
        :param offset: Perpendicular offset from centroid of start point
            (valid if using ``"auto"`` or ``"angle"`` connection methods)
        :type offset: float, optional
        :param conn_angle: If using ``"angle"`` connection method, specifies
            the angle of the hallway in radians (0 points to the right).
        :type conn_angle: float, optional
        :param conn_points: If using "points" connection method, specifies the hallway points.
        :type conn_points: list[(float, float)], optional
        :param color: Visualization color as an (R, G, B) tuple in the range (0.0, 1.0)
        :type color: (float, float, float), optional
        :param wall_width: Width of hallway walls, in meters.
        :type wall_width: float, optional
        """
        self.room_start = room_start
        self.room_end = room_end
        self.name = f"hall_{room_start.name}_{room_end.name}"
        self.hall_width = hall_width
        self.wall_width = wall_width
        self.offset = offset
        self.viz_color = color
        self.graph_nodes = []

        # Parse the connection method
        # If the connection is "auto" or "angle", the hallway is a simple rectangle
        if conn_method == "auto" or conn_method == "angle":
            theta, length = get_bearing_range(room_start.centroid, room_end.centroid)
            if conn_method == "angle":
                length = length / np.cos(theta - conn_angle)
                theta = conn_angle

            # Calculate start and end points for the hallway
            c = np.cos(theta)
            s = np.sin(theta)
            x, y = room_start.centroid
            pt_start = [x - offset * s, y + offset * c]
            pt_end = [pt_start[0] + length * c, pt_start[1] + length * s]
            self.points = [pt_start, pt_end]

        # If the connection is "points", the hallway is more complex
        elif conn_method == "points":
            self.points = conn_points

        else:
            raise Exception(f"No valid connection method: {conn_method}")

        # Create the hallway polygon
        self.polygon = LineString(self.points)
        self.polygon = inflate_polygon(self.polygon, hall_width / 2.0)

        # Get the collision and visualization polygons
        self.update_collision_polygons()
        self.update_visualization_polygon()

    def update_collision_polygons(self, inflation_radius=0.0):
        """
        Updates the collision polygons using the specified inflation radius.

        :param inflation_radius: Inflation radius, in meters.
        :type inflation_radius: float, optional
        """
        # Internal collision polygon:
        # Deflate the resulting difference polygon
        self.internal_collision_polygon = inflate_polygon(
            self.polygon, -inflation_radius
        )
        # Subtract deflated room polygons from the hallway polygon
        self.internal_collision_polygon = self.internal_collision_polygon.difference(
            inflate_polygon(self.room_start.polygon, -inflation_radius)
        )
        self.internal_collision_polygon = self.internal_collision_polygon.difference(
            inflate_polygon(self.room_end.polygon, -inflation_radius)
        )

        # External collision polygon:
        # Inflate the difference polygon by the wall width
        self.external_collision_polygon = inflate_polygon(self.polygon, self.wall_width)
        self.external_collision_polygon = self.external_collision_polygon.difference(
            self.room_start.external_collision_polygon
        )
        self.external_collision_polygon = self.external_collision_polygon.difference(
            self.room_end.external_collision_polygon
        )

    def update_visualization_polygon(self):
        """Updates the visualization polygon for the hallway walls."""
        self.buffered_polygon = inflate_polygon(self.polygon, self.wall_width)
        self.viz_polygon = self.buffered_polygon.difference(self.polygon)
        self.viz_polygon = self.viz_polygon.difference(self.room_start.buffered_polygon)
        self.viz_polygon = self.viz_polygon.difference(self.room_end.buffered_polygon)
        with warnings.catch_warnings():
            warnings.simplefilter("ignore")
            self.viz_patch = patch_from_polygon(
                self.viz_polygon,
<<<<<<< HEAD
                facecolor=self.viz_color, edgecolor=self.viz_color,
                linewidth=2, alpha=0.75, zorder=2)

    def get_collision_patch(self):
        """ 
        Returns a patch of the collision polygon for debug visualization.
        
=======
                fc=self.viz_color,
                ec=self.viz_color,
                lw=2,
                alpha=0.75,
                zorder=2,
            )

    def get_collision_patch(self):
        """
        Returns a PolygonPatch of the collision polygon for debug visualization.

>>>>>>> e41a65f9
        :return: Polygon patch of the collision polygon.
        :rtype: :class:`matplotlib.patches.PathPatch`
        """
        with warnings.catch_warnings():
            warnings.simplefilter("ignore")
            return patch_from_polygon(
                self.internal_collision_polygon,
<<<<<<< HEAD
                facecolor=(1, 0, 1), edgecolor=(1, 0, 1),
                linewidth=2, alpha=0.5, zorder=2)
=======
                fc=[1, 0, 1],
                ec=[1, 0, 1],
                lw=2,
                alpha=0.5,
                zorder=2,
            )
>>>>>>> e41a65f9

    def is_collision_free(self, pose):
        """
        Checks whether a pose in the hallway is collision-free.

        :param pose: Pose to test.
        :type pose: :class:`pyrobosim.utils.pose.Pose`/(float, float)
        :return: True if collision-free, else False.
        :rtype: bool
        """
        if isinstance(pose, Pose):
            p = Point(pose.x, pose.y)
        else:
            p = Point(pose[0], pose[1])
        return self.internal_collision_polygon.intersects(p)

    def add_graph_nodes(self):
        """Creates graph nodes for searching."""
        intersect_line = LineString(self.points)
        intersect_line = intersect_line.difference(
            self.room_start.internal_collision_polygon
        )
        intersect_line = intersect_line.difference(
            self.room_end.internal_collision_polygon
        )

        if isinstance(intersect_line, LineString):
            self.graph_nodes = [
                Node(Pose(x=p[0], y=p[1]), parent=self) for p in intersect_line.coords
            ]
        elif isinstance(intersect_line, MultiLineString):
            self.graph_nodes = []
            for line in intersect_line.geoms:
                self.graph_nodes.extend(
                    [Node(Pose(x=p[0], y=p[1]), parent=self) for p in line.coords]
                )

    def __repr__(self):
        """Returns printable string."""
        return f"Hallway: Connecting {self.room_start.name} and {self.room_end.name}"<|MERGE_RESOLUTION|>--- conflicted
+++ resolved
@@ -134,7 +134,6 @@
             warnings.simplefilter("ignore")
             self.viz_patch = patch_from_polygon(
                 self.viz_polygon,
-<<<<<<< HEAD
                 facecolor=self.viz_color, edgecolor=self.viz_color,
                 linewidth=2, alpha=0.75, zorder=2)
 
@@ -142,19 +141,6 @@
         """ 
         Returns a patch of the collision polygon for debug visualization.
         
-=======
-                fc=self.viz_color,
-                ec=self.viz_color,
-                lw=2,
-                alpha=0.75,
-                zorder=2,
-            )
-
-    def get_collision_patch(self):
-        """
-        Returns a PolygonPatch of the collision polygon for debug visualization.
-
->>>>>>> e41a65f9
         :return: Polygon patch of the collision polygon.
         :rtype: :class:`matplotlib.patches.PathPatch`
         """
@@ -162,17 +148,8 @@
             warnings.simplefilter("ignore")
             return patch_from_polygon(
                 self.internal_collision_polygon,
-<<<<<<< HEAD
                 facecolor=(1, 0, 1), edgecolor=(1, 0, 1),
                 linewidth=2, alpha=0.5, zorder=2)
-=======
-                fc=[1, 0, 1],
-                ec=[1, 0, 1],
-                lw=2,
-                alpha=0.5,
-                zorder=2,
-            )
->>>>>>> e41a65f9
 
     def is_collision_free(self, pose):
         """

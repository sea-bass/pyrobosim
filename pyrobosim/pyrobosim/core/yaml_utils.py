--- conflicted
+++ resolved
@@ -235,11 +235,7 @@
 
         del robot_data["sensors"]
         return sensor_args
-<<<<<<< HEAD
-    
-=======
-
->>>>>>> 7929e6dc
+
     def get_grasp_generator(self, robot_data: dict[str, Any]) -> Any:
         """Gets a grasp generator to add to a robot."""
         from pyrobosim.manipulation.grasping import (

""" Representations for locations and their corresponding object spawns. """

import warnings
from shapely.geometry import Point
from shapely.plotting import patch_from_polygon

from ..navigation.search_graph import Node
from ..utils.general import EntityMetadata
from ..utils.pose import Pose, rot2d
from ..utils.polygon import (
    inflate_polygon,
    polygon_and_height_from_footprint,
    transform_polygon,
)


class Location:
    """Representation of a location in the world."""

    # Default class attributes
    height = 1.0
    """ Vertical height of location. """
    viz_color = (0, 0, 0)
    """ Visualization color (RGB tuple). """

    @classmethod
    def set_metadata(cls, filename):
        """
        Assign a metadata file to the :class:`pyrobosim.core.locations.Location` class.

        :param filename: Path to location metadata YAML file.
        :type filename: str
        """
        cls.metadata = EntityMetadata(filename)

    def __init__(self, category, pose, name=None, parent=None):
        """
        Creates a location instance.

        :param category: Location category (e.g., ``"table"``).
        :type category: str
        :param pose: Pose of the location.
        :type pose: :class:`pyrobosim.utils.pose.Pose`
        :param name: Name of the location.
        :type name: str, optional
        :param parent: Parent of the location (typically a :class:`pyrobosim.core.room.Room`)
        :type parent: Entity
        """
        # Extract the model information from the model list
        self.name = name
        self.category = category
        self.parent = parent

        self.metadata = Location.metadata.get(self.category)
        if "color" in self.metadata:
            self.viz_color = self.metadata["color"]

        self.set_pose(pose)
        self.create_polygons()
        self.create_spawn_locations()

    def get_room_name(self):
        """
        Returns the name of the room containing the location.

        :return: Room name.
        :rtype: str
        """
        if self.parent is None:
            return None
        else:
            return self.parent.name

    def is_inside(self, pose):
        """
        Checks if a pose is inside the location polygon.

        :param pose: Pose to check.
        :type pose: :class:`pyrobosim.utils.pose.Pose`/(float, float)
        :return: True if pose is inside the polygon, else False.
        :rtype: bool
        """
        if isinstance(pose, Pose):
            p = Point(pose.x, pose.y)
        else:
            p = Point(pose[0], pose[1])
        return self.polygon.intersects(p)

    def set_pose(self, pose):
        """
        Sets the pose of a location, accounting for its navigation poses and object spawns.
        Use this instead of directly assigning the ``pose`` attribute.

        :param pose: New pose for the object.
        :type pose: :class:`pyrobosim.utils.pose.Pose`
        """
        # Update the actual pose
        self.pose = pose

        # If navigation poses were specified, add them if they are collision free.
        self.nav_poses = []
        if "nav_poses" in self.metadata:
            if "offset" in self.metadata["footprint"]:
                p_off = self.metadata["footprint"]["offset"]
            else:
                p_off = (0, 0)
            for p in self.metadata["nav_poses"]:
                rot_p = rot2d((p[0] + p_off[0], p[1] + p_off[1]), self.pose.get_yaw())
                nav_pose = Pose(
                    x=rot_p[0] + self.pose.x,
                    y=rot_p[1] + self.pose.y,
                    z=self.pose.z,
                    q=self.pose.q,
                )
                if self.parent.is_collision_free(nav_pose):
                    self.nav_poses.append(nav_pose)

    def create_polygons(self, inflation_radius=0.0):
        """
        Creates collision and visualization polygons for the location.

        :param inflation_radius: Inflation radius, in meters.
        :type inflation_radius: float, optional
        """
        self.raw_polygon, self.height = polygon_and_height_from_footprint(
            self.metadata["footprint"],
            parent_polygon=self.parent.polygon if self.parent is not None else None,
        )
        self.polygon = transform_polygon(self.raw_polygon, self.pose)
        self.update_collision_polygon(inflation_radius=inflation_radius)
        self.update_visualization_polygon()

    def update_collision_polygon(self, inflation_radius=0.0):
        """
        Updates the collision polygon using the specified inflation radius.

        :param inflation_radius: Inflation radius, in meters.
        :type inflation_radius: float, optional
        """
        self.collision_polygon = inflate_polygon(self.polygon, inflation_radius)

    def update_visualization_polygon(self):
        """Updates the visualization polygon for the location."""
        with warnings.catch_warnings():
            warnings.simplefilter("ignore")
<<<<<<< HEAD
            self.viz_patch = patch_from_polygon(
                self.polygon,
                facecolor=None, edgecolor=self.viz_color,
                linewidth=2, fill=None, alpha=0.75, zorder=2)
=======
            self.viz_patch = PolygonPatch(
                self.polygon, fill=None, ec=self.viz_color, lw=2, alpha=0.75, zorder=2
            )
>>>>>>> e41a65f9

    def create_spawn_locations(self):
        """Creates the object spawn locations at this location."""
        self.children = []
        if "locations" in self.metadata:
            for loc_data in self.metadata["locations"]:
                if "name" in loc_data:
                    name = f"{self.name}_{loc_data['name']}"
                else:
                    name = f"{self.name}_loc{len(self.children)}"
                os = ObjectSpawn(name, loc_data, self)
                self.children.append(os)

    def add_graph_nodes(self):
        """Creates graph nodes for searching."""
        for spawn in self.children:
            spawn.add_graph_nodes()

    def __repr__(self):
        """Returns printable string."""
        return f"Location: {self.name}"

    def print_details(self):
        """Prints string with details."""
        print(f"Location: {self.name} in {self.parent}\n\t{self.pose}")


class ObjectSpawn:
    """Representation of an object spawn in the world."""

    def __init__(self, name, metadata, parent=None):
        """
        Creates an object spawn instance.

        :param name: Name of the location.
        :type name: str, optional
        :param metadata: Metadata dictionary for the object spawn
        :type metadata: dict
        :param parent: Parent of the location (typically a :class:`pyrobosim.core.locations.Location`)
        :type parent: Entity
        """
        self.name = name
        self.category = parent.category
        self.parent = parent
        self.children = []
        self.graph_nodes = []

        self.metadata = metadata
        if "color" in self.metadata:
            self.viz_color = self.metadata["color"]
        else:
            self.viz_color = self.parent.viz_color

        self.set_pose_from_parent()

    def set_pose_from_parent(self):
        """Updates the object spawn's pose from its parent's pose."""
        # Get the footprint and height data
        if "footprint" not in self.metadata:
            self.metadata["footprint"] = {"type": "parent"}
        self.polygon, self.height = polygon_and_height_from_footprint(
            self.metadata["footprint"],
            pose=self.parent.pose,
            parent_polygon=self.parent.polygon if self.parent is not None else None,
        )
        if self.height is None:
            self.height = self.parent.height

        self.update_visualization_polygon()
        self.centroid = list(self.polygon.centroid.coords)[0]
        self.pose = Pose(
            x=self.centroid[0], y=self.centroid[1], z=0.0, q=self.parent.pose.q
        )

        # If navigation poses were specified, add them. Else, use the parent poses.
        # Of course, only add these if they are collision-free.
        if "nav_poses" in self.metadata:
            self.nav_poses = []
            if "offset" in self.metadata["footprint"]:
                p_off = self.metadata["footprint"]["offset"]
            else:
                p_off = (0, 0)
            for p in self.metadata["nav_poses"]:
                rot_p = rot2d(
                    (p[0] + p_off[0], p[1] + p_off[1]), self.parent.pose.get_yaw()
                )
                yaw = p[2] + self.parent.pose.get_yaw()
                nav_pose = Pose(
                    x=rot_p[0] + self.parent.pose.x,
                    y=rot_p[1] + self.parent.pose.y,
                    z=self.parent.pose.z,
                    yaw=yaw,
                )
                if self.parent.parent.is_collision_free(nav_pose):
                    self.nav_poses.append(nav_pose)
        else:
            self.nav_poses = self.parent.nav_poses

    def get_room_name(self):
        """
        Returns the name of the room containing the object spawn.

        :return: Room name.
        :rtype: str
        """
        return self.parent.get_room_name()

    def is_inside(self, pose):
        """
        Checks if a pose is inside the object spawn polygon.

        :param pose: Pose to check.
        :type pose: :class:`pyrobosim.utils.pose.Pose`/(float, float)
        :return: True if pose is inside the polygon, else False.
        :rtype: bool
        """
        if isinstance(pose, Pose):
            p = Point(pose.x, pose.y)
        else:
            p = Point(pose[0], pose[1])
        return self.polygon.intersects(p)

    def update_visualization_polygon(self):
        """Updates the visualization polygon for the object spawn."""
        with warnings.catch_warnings():
            warnings.simplefilter("ignore")
<<<<<<< HEAD
            self.viz_patch = patch_from_polygon(
                self.polygon, 
                facecolor=None, edgecolor=self.parent.viz_color,
                linewidth=1, fill=None, ls="--", zorder=2)
=======
            self.viz_patch = PolygonPatch(
                self.polygon,
                fill=None,
                ec=self.parent.viz_color,
                lw=1,
                ls="--",
                zorder=2,
            )
>>>>>>> e41a65f9

    def add_graph_nodes(self):
        """Creates graph nodes for searching."""
        self.graph_nodes = [Node(p, parent=self) for p in self.nav_poses]

    def __repr__(self):
        """Returns printable string."""
        return f"Object spawn: {self.name}"

    def print_details(self):
        """Prints string with details."""
        print(f"Object spawn: {self.name} in {self.parent.name}\n\t{self.pose}")<|MERGE_RESOLUTION|>--- conflicted
+++ resolved
@@ -143,16 +143,10 @@
         """Updates the visualization polygon for the location."""
         with warnings.catch_warnings():
             warnings.simplefilter("ignore")
-<<<<<<< HEAD
             self.viz_patch = patch_from_polygon(
                 self.polygon,
                 facecolor=None, edgecolor=self.viz_color,
                 linewidth=2, fill=None, alpha=0.75, zorder=2)
-=======
-            self.viz_patch = PolygonPatch(
-                self.polygon, fill=None, ec=self.viz_color, lw=2, alpha=0.75, zorder=2
-            )
->>>>>>> e41a65f9
 
     def create_spawn_locations(self):
         """Creates the object spawn locations at this location."""
@@ -279,21 +273,10 @@
         """Updates the visualization polygon for the object spawn."""
         with warnings.catch_warnings():
             warnings.simplefilter("ignore")
-<<<<<<< HEAD
             self.viz_patch = patch_from_polygon(
                 self.polygon, 
                 facecolor=None, edgecolor=self.parent.viz_color,
                 linewidth=1, fill=None, ls="--", zorder=2)
-=======
-            self.viz_patch = PolygonPatch(
-                self.polygon,
-                fill=None,
-                ec=self.parent.viz_color,
-                lw=1,
-                ls="--",
-                zorder=2,
-            )
->>>>>>> e41a65f9
 
     def add_graph_nodes(self):
         """Creates graph nodes for searching."""

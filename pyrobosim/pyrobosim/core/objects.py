""" Representations for objects that exist in the world. """

import numpy as np
import warnings
<<<<<<< HEAD
from shapely.plotting import patch_from_polygon
=======

from descartes.patch import PolygonPatch
from scipy.spatial import ConvexHull
>>>>>>> e41a65f9

from ..utils.general import EntityMetadata
from ..utils.pose import Pose
from ..utils.polygon import (
    convhull_to_rectangle,
    inflate_polygon,
    polygon_and_height_from_footprint,
    transform_polygon,
)


class Object:
    """Represents an object in the world."""

    # Default class attributes
    height = 0.1
    """ Vertical height of location. """
    viz_color = (0, 0, 1)
    """ Visualization color (RGB tuple). """

    @classmethod
    def set_metadata(cls, filename):
        """
        Assign a metadata file to the :class:`pyrobosim.core.objects.Object` class.

        :param filename: Path to object metadata YAML file.
        :type filename: str
        """
        cls.metadata = EntityMetadata(filename)

    def __init__(
        self, category=None, name=None, parent=None, pose=None, inflation_radius=0.0
    ):
        """
        Creates an object instance.

        :param category: Object category (e.g., ``"apple"``).
        :type category: str
        :param name: Name of the location.
        :type name: str, optional
        :param parent: Parent of the location (typically a :class:`pyrobosim.core.room.Room`)
        :type parent: Entity
        :param pose: Pose of the location.
        :type pose: :class:`pyrobosim.utils.pose.Pose`
        :param inflation_radius: Inflation radius for polygon collision checks.
        :type inflation_radius: float, optional
        """
        self.category = category
        self.name = name
        self.parent = parent

        self.inflation_radius = inflation_radius
        self.collision_polygon = None
        self.viz_patch = None
        self.viz_text = None

        self.metadata = Object.metadata.get(self.category)
        if "color" in self.metadata:
            self.viz_color = self.metadata["color"]
        self.set_pose(pose)
        self.create_polygons()
        self.create_grasp_cuboid()

    def set_pose(self, pose):
        """
        Sets the pose of an object, accounting for any height offsets in the target location,
        and update the corresponding object polygons.
        Use this instead of directly assigning the ``pose`` attribute.

        :param pose: New pose for the object.
        :type pose: :class:`pyrobosim.utils.pose.Pose`
        """
        self.pose = pose
        if self.pose is not None and self.parent is not None:
            self.pose.z += self.parent.height

    def get_room_name(self):
        """
        Returns the name of the room containing the object.

        :return: Room name.
        :rtype: str
        """
        return self.parent.get_room_name()

    def create_polygons(self, inflation_radius=None):
        """
        Creates collision and visualization polygons for the object.
        If no inflation radius is specified, uses the inflation radius attribute
        set at construction time.

        :param inflation_radius: Inflation radius, in meters.
        :type inflation_radius: float, optional
        """
        self.raw_polygon, height = polygon_and_height_from_footprint(
            self.metadata["footprint"]
        )
        self.polygon = transform_polygon(self.raw_polygon, self.pose)
        if height is not None:
            self.height = height
        self.centroid = list(self.polygon.centroid.coords)[0]
        self.update_collision_polygon(inflation_radius)
        self.update_visualization_polygon()

    def update_collision_polygon(self, inflation_radius=None):
        """
        Updates the collision polygon using the specified inflation radius.
        If no inflation radius is specified, uses the inflation radius attribute
        set at construction time.

        :param inflation_radius: Inflation radius, in meters.
        :type inflation_radius: float, optional
        """
        if inflation_radius is not None:
            radius = inflation_radius
        else:
            radius = self.inflation_radius
        self.raw_collision_polygon = inflate_polygon(self.raw_polygon, radius)
        self.collision_polygon = inflate_polygon(self.polygon, radius)

    def update_visualization_polygon(self):
        """Updates the visualization polygon for the object."""
        with warnings.catch_warnings():
            warnings.simplefilter("ignore")
<<<<<<< HEAD
            self.viz_patch = patch_from_polygon(
                self.polygon,
                facecolor=None, edgecolor=self.viz_color,
                linewidth=2, fill=None, alpha=0.75, zorder=3)
=======
            self.viz_patch = PolygonPatch(
                self.polygon, fill=None, ec=self.viz_color, lw=2, alpha=0.75, zorder=3
            )

    def get_footprint(self):
        """
        Returns the object footprint cooridnates.

        :return: N-by-2 array of object footprint XY coordinates
        :rtype: :class:`numpy.ndarray`
        """
        return np.array(list(self.raw_polygon.exterior.coords))

    def create_grasp_cuboid(self):
        """Fits a grasp cuboid from the object footprint and height."""
        # Fit a cuboid to the irregular object footprint
        footprint = self.get_footprint()
        hull = ConvexHull(footprint)
        hull_pts = footprint[hull.vertices, :]
        (rect_pose, rect_dims, _) = convhull_to_rectangle(hull_pts)

        # Define the object dimension and pose
        self.cuboid_pose = rect_pose
        self.cuboid_dims = [rect_dims[0], rect_dims[1], self.height]

    def get_grasp_cuboid_pose(self):
        """
        Gets the cuboid pose with respect to the reference world frame.
        This is done by multiplying the object pose and the grasp cuboid relative pose.

        :return: A Pose object representing the pose of the grasp cuboid.
        :rtype: :class:`pyrobosim.utils.pose.Pose`
        """
        return Pose.from_transform(
            np.matmul(
                self.cuboid_pose.get_transform_matrix(),
                self.pose.get_transform_matrix(),
            )
        )
>>>>>>> e41a65f9

    def __repr__(self):
        """Returns printable string."""
        return f"Object: {self.name}"

    def print_details(self):
        """Prints string with details."""
        print(f"Object: {self.name} in {self.parent.name}\n\t{self.pose}")<|MERGE_RESOLUTION|>--- conflicted
+++ resolved
@@ -2,13 +2,8 @@
 
 import numpy as np
 import warnings
-<<<<<<< HEAD
 from shapely.plotting import patch_from_polygon
-=======
-
-from descartes.patch import PolygonPatch
 from scipy.spatial import ConvexHull
->>>>>>> e41a65f9
 
 from ..utils.general import EntityMetadata
 from ..utils.pose import Pose
@@ -133,15 +128,10 @@
         """Updates the visualization polygon for the object."""
         with warnings.catch_warnings():
             warnings.simplefilter("ignore")
-<<<<<<< HEAD
             self.viz_patch = patch_from_polygon(
                 self.polygon,
                 facecolor=None, edgecolor=self.viz_color,
                 linewidth=2, fill=None, alpha=0.75, zorder=3)
-=======
-            self.viz_patch = PolygonPatch(
-                self.polygon, fill=None, ec=self.viz_color, lw=2, alpha=0.75, zorder=3
-            )
 
     def get_footprint(self):
         """
@@ -178,7 +168,6 @@
                 self.pose.get_transform_matrix(),
             )
         )
->>>>>>> e41a65f9
 
     def __repr__(self):
         """Returns printable string."""

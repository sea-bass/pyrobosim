--- conflicted
+++ resolved
@@ -20,13 +20,8 @@
     "numpy",
     "pycollada",
     "PyQt5",
-<<<<<<< HEAD
     "PyYAML",   
     "shapely",
-=======
-    "PyYAML",
-    "shapely==1.8",
->>>>>>> e41a65f9
     "scipy",
     "transforms3d",
     "trimesh",

#!/usr/bin/env python3
# -*- coding: utf-8 -*-

"""
Test script showing how to perform task and motion planning with PDDLStream.
"""

import os
import sys
import argparse
import threading

from pyrobosim.core.yaml import WorldYamlLoader
from pyrobosim.planning.pddlstream.planner import PDDLStreamPlanner
from pyrobosim.planning.pddlstream.utils import get_default_domains_folder
from pyrobosim.utils.general import get_data_folder


def parse_args():
    """Parse command-line arguments"""
    parser = argparse.ArgumentParser(description="PDDLStream planning demo.")
    parser.add_argument(
        "--example",
        default="01_simple",
        help="Example name (01_simple, 02_derived, 03_nav_stream, 04_nav_manip_stream, 05_nav_grasp_stream)",
    )
    parser.add_argument("--verbose", action="store_true", help="Print planning output")
    parser.add_argument(
        "--search-sample-ratio",
        type=float,
        default=2.0,
        help="Search to sample ratio for planner",
    )
    return parser.parse_args()


def load_world():
    """Load a test world."""
    loader = WorldYamlLoader()
    world_file = "pddlstream_simple_world.yaml"
    data_folder = get_data_folder()
    w = loader.from_yaml(os.path.join(data_folder, world_file))
    return w


def start_gui(world, args):
    """Initializes GUI"""
    from pyrobosim.gui.main import PyRoboSimGUI

    app = PyRoboSimGUI(world, args)
    sys.exit(app.exec_())


def start_planner(world, args):
    """Test PDDLStream planner under various scenarios."""
    domain_folder = os.path.join(get_default_domains_folder(), args.example)
    planner = PDDLStreamPlanner(world, domain_folder)

    if args.example == "01_simple":
        # Task specification for simple example.
        goal_literals = [
            ("At", "robot", "bedroom"),
            ("At", "apple0", "table0_tabletop"),
            ("At", "banana0", "counter0_left"),
            ("Holding", "robot", "water0"),
        ]
    elif args.example in [
        "02_derived",
        "03_nav_stream",
        "04_nav_manip_stream",
        "05_nav_grasp_stream",
    ]:
        # Task specification for derived predicate example.
        goal_literals = [
            ("Has", "desk0_desktop", "banana0"),
            ("Has", "counter", "apple1"),
            ("HasNone", "bathroom", "banana"),
            ("HasAll", "table", "water"),
        ]
    else:
        print(f"Invalid example: {args.example}")
        return

    input("Press Enter to start planning.")
    robot = world.robots[0]
<<<<<<< HEAD
    plan = planner.plan(robot, goal_literals, adaptive=True, verbose=args.verbose,
                        search_sample_ratio=args.search_sample_ratio)
=======
    plan = planner.plan(
        robot,
        goal_literals,
        focused=True,
        verbose=args.verbose,
        search_sample_ratio=args.search_sample_ratio,
    )
>>>>>>> 8f400833
    robot.execute_plan(plan, blocking=True)


if __name__ == "__main__":
    args = parse_args()
    w = load_world()

    # Start task and motion planner in separate thread.
    t = threading.Thread(target=start_planner, args=(w, args))
    t.start()

    # Start GUI in main thread.
    start_gui(w, sys.argv)<|MERGE_RESOLUTION|>--- conflicted
+++ resolved
@@ -83,18 +83,13 @@
 
     input("Press Enter to start planning.")
     robot = world.robots[0]
-<<<<<<< HEAD
-    plan = planner.plan(robot, goal_literals, adaptive=True, verbose=args.verbose,
-                        search_sample_ratio=args.search_sample_ratio)
-=======
     plan = planner.plan(
         robot,
         goal_literals,
-        focused=True,
+        apative=True,
         verbose=args.verbose,
         search_sample_ratio=args.search_sample_ratio,
     )
->>>>>>> 8f400833
     robot.execute_plan(plan, blocking=True)
 
 
